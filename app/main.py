from contextlib import asynccontextmanager
from pydantic import ValidationError
import uvicorn
from fastapi import FastAPI, Request, Response
from starlette.middleware.sessions import SessionMiddleware
<<<<<<< HEAD

from fastapi.exceptions import RequestValidationError
=======
from fastapi.exceptions import (
    RequestValidationError as RequestValidationException,
)
>>>>>>> 6b829949
from starlette.exceptions import HTTPException

from app.core.config import env
from app.db.init import init_db
from app.api.router.auth import auth_router
from app.core.config import env
from app.util.exception import FieldMissingException, ValidationException


@asynccontextmanager
async def lifespan(app: FastAPI):
    await init_db()
    yield


app = FastAPI(lifespan=lifespan)

app.add_middleware(SessionMiddleware, secret_key=env.session_middleware_secret)

app.include_router(auth_router)


<<<<<<< HEAD
@app.exception_handler(RequestValidationError)
def request_validation_exception_handler(
    req: Request, exc: RequestValidationError
) -> Response:
    """
    FastAPI 요청 파라미터 검증 실패 시 발생하는 예외를 처리하는 핸들러
    """

=======
@app.exception_handler(RequestValidationException)
def validation_exception_handler(
    req: Request, exc: RequestValidationException
) -> Response:
    """
    pydantic의 BaseModel(DTO)에서 발생하는 RequestValidationException를 처리하여
    다시금 global exception handler로 전달하는 핸들러
    """
>>>>>>> 6b829949
    exc_type = exc.errors()[0].get("type", "")

    if "missing" in exc_type:
        raise FieldMissingException from exc
    else:
        raise ValidationException from exc


<<<<<<< HEAD
@app.exception_handler(ValidationError)
def validation_exception_handler(
    req: Request, exc: ValidationError
) -> Response:
    """
    Pydantic 모델(DTO) 검증 실패 시 발생하는 예외를 ValidationException으로 변환하는 핸들러.
    """
    raise ValidationException from exc


=======
>>>>>>> 6b829949
@app.exception_handler(HTTPException)
def global_http_exception_handler(req: Request, exc: HTTPException):
    """
    FastAPI 자체에서 발생하는 모든 HTTP 예외를 처리하는 핸들러
    """

    return Response(status_code=exc.status_code, headers=exc.headers)


@app.exception_handler(Exception)
def global_exception_handler(req: Request, exc: Exception):
    """
    모든 예외를 처리하는 핸들러
    """
    status = getattr(exc, "status", 500)
    headers = getattr(exc, "headers", None)
<<<<<<< HEAD
    print(f"Exception caught in global handler: {type(exc).__name__}")
    print(f"Exception details: {str(exc)}")
=======
>>>>>>> 6b829949

    res = Response(status_code=status)

    if headers:
        for name, value in headers.items():
            res.headers[name] = value

    return res


if __name__ == "__main__":
    uvicorn.run(
        app="main:app",
        host="0.0.0.0",
        port=env.app_port,
        reload=True,
    )<|MERGE_RESOLUTION|>--- conflicted
+++ resolved
@@ -3,18 +3,15 @@
 import uvicorn
 from fastapi import FastAPI, Request, Response
 from starlette.middleware.sessions import SessionMiddleware
-<<<<<<< HEAD
 
 from fastapi.exceptions import RequestValidationError
-=======
-from fastapi.exceptions import (
-    RequestValidationError as RequestValidationException,
-)
->>>>>>> 6b829949
 from starlette.exceptions import HTTPException
 
 from app.core.config import env
 from app.db.init import init_db
+from app.api.router.auth import auth_router
+from app.core.config import env
+from app.util.exception import FieldMissingException, ValidationException
 from app.api.router.auth import auth_router
 from app.core.config import env
 from app.util.exception import FieldMissingException, ValidationException
@@ -33,7 +30,6 @@
 app.include_router(auth_router)
 
 
-<<<<<<< HEAD
 @app.exception_handler(RequestValidationError)
 def request_validation_exception_handler(
     req: Request, exc: RequestValidationError
@@ -42,16 +38,6 @@
     FastAPI 요청 파라미터 검증 실패 시 발생하는 예외를 처리하는 핸들러
     """
 
-=======
-@app.exception_handler(RequestValidationException)
-def validation_exception_handler(
-    req: Request, exc: RequestValidationException
-) -> Response:
-    """
-    pydantic의 BaseModel(DTO)에서 발생하는 RequestValidationException를 처리하여
-    다시금 global exception handler로 전달하는 핸들러
-    """
->>>>>>> 6b829949
     exc_type = exc.errors()[0].get("type", "")
 
     if "missing" in exc_type:
@@ -60,7 +46,6 @@
         raise ValidationException from exc
 
 
-<<<<<<< HEAD
 @app.exception_handler(ValidationError)
 def validation_exception_handler(
     req: Request, exc: ValidationError
@@ -71,8 +56,6 @@
     raise ValidationException from exc
 
 
-=======
->>>>>>> 6b829949
 @app.exception_handler(HTTPException)
 def global_http_exception_handler(req: Request, exc: HTTPException):
     """
@@ -89,11 +72,8 @@
     """
     status = getattr(exc, "status", 500)
     headers = getattr(exc, "headers", None)
-<<<<<<< HEAD
     print(f"Exception caught in global handler: {type(exc).__name__}")
     print(f"Exception details: {str(exc)}")
-=======
->>>>>>> 6b829949
 
     res = Response(status_code=status)
 
