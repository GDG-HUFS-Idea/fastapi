import os
from pydantic_settings import BaseSettings, SettingsConfigDict


class Setting(BaseSettings):
    app_port: int

    session_middleware_secret: str
<<<<<<< HEAD
    jwt_secret: str
=======
>>>>>>> 6b829949

    google_oauth_client_id: str
    google_oauth_secret: str
    google_oauth_callback_uri: str

    frontend_redirect_url: str

    redis_host: str
    redis_port: int

    pg_host: str
    pg_port: int
    pg_user: str
    pg_pw: str
    pg_db: str

    model_config = SettingsConfigDict(
        env_file=os.path.join(
            os.path.dirname(__file__),
            ".env",
        )
    )


env = Setting()  # type: ignore<|MERGE_RESOLUTION|>--- conflicted
+++ resolved
@@ -6,10 +6,7 @@
     app_port: int
 
     session_middleware_secret: str
-<<<<<<< HEAD
     jwt_secret: str
-=======
->>>>>>> 6b829949
 
     google_oauth_client_id: str
     google_oauth_secret: str
@@ -25,6 +22,11 @@
     pg_user: str
     pg_pw: str
     pg_db: str
+    pg_host: str
+    pg_port: int
+    pg_user: str
+    pg_pw: str
+    pg_db: str
 
     model_config = SettingsConfigDict(
         env_file=os.path.join(
@@ -34,4 +36,5 @@
     )
 
 
+env = Setting()  # type: ignore
 env = Setting()  # type: ignore